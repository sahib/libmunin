--- conflicted
+++ resolved
@@ -102,8 +102,7 @@
     :param chan_b: Iterable of the blue channel
     :param n: How big the block size shall be.
     :returns: A generator that yields the new list lazily.
-<<<<<<< HEAD
-    '''
+    """
     group_r = grouper(chan_r, n)
     group_g = grouper(chan_g, n)
     group_b = grouper(chan_b, n)
@@ -111,12 +110,6 @@
 
     for red, green, blue in zip(group_r, group_g, group_b):
         yield mean(red), mean(green), mean(blue)
-=======
-    """
-    # TODO: Make kittehs eyes bleed less.
-    for gr, gg, gb in zip(*(grouper(c, n) for c in (chan_r, chan_g, chan_b))):
-        yield sum(gr) / n, sum(gg) / n, sum(gb) / n
->>>>>>> 02f78958
 
 
 def histogram(channel, bin_width=51):
