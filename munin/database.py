#!/usr/bin/env python
# encoding: utf-8

# Stdlib:
from itertools import combinations
from collections import Counter, deque
from colorsys import hsv_to_rgb
from sys import stdout
import math

# Internal:
from munin.song import Song
from munin.utils import sliding_window, centering_window
from munin.history import ListenHistory, RuleIndex

# External:
import igraph


class Database:
    'Class managing Database concerns.'
    def __init__(self, session):
        '''Usually you access this as ``.database`` attribute of
        :class:`munin.session.Session`.

        You can do the following tasks with it:

        * Add songs to the database (:func:`add`, :func:`add`)
        * Trigger updates (:func:`rebuild`, :func:`transaction`)
        * Iterative over the database (``for song in database``).
        * Get a song by it's uid. (``database[song.uid]``)

        .. note::

            The division of :class:`munin.session.Session` and :class:`Database`
            is purely cosmetical. Both classes cannot exist on its own.
        '''
        self._session = session
        self._song_list = []
        self._graph = igraph.Graph()
        self._revoked_uids = set()

        # TODO: Provide config options
        self._reset_history()

    def _reset_history(self):
        self._listen_history = ListenHistory()
        self._rule_index = RuleIndex()
        self._playcounts = Counter()

    def __iter__(self):
        return filter(None, self._song_list)

    def __len__(self):
        return len(self._song_list) - len(self._revoked_uids)

    def __getitem__(self, idx):
        '''Lookup a certain song by it's uid.

        :param uid: A uid previously given by
        :returns: a :class:`munin.song.Song`, which is a read-only mapping of normalized attributes.
        '''
        try:
            return self._song_list[idx]
        except IndexError:
            raise IndexError('song uid #{} is invalid'.format(idx))

    def _current_uid(self):
        if self._revoked_uids:
            return self._revoked_uids.pop()
        return len(self._song_list)

    def playcount(self, song):
        return self._playcounts.get(song, 0)

    def playcounts(self, n=0):
        if n < 1:
            return self._playcounts
        else:
            return self._playcounts.most_common(n)

    def feed_history(self, song):
        try:
            self[song.uid]
        except IndexError:
            self.insert_song(song)

        if self._listen_history.feed(song):
            rules = self._listen_history.find_rules()
            self._rule_index.insert_rules(rules)

        self._playcounts[song] += 1

    def find_matching_attributes(self, subset):
        try:
            value_set = set()
            for key, value in subset.items():
                provider = self._session.provider_for_key(key)
                value_set.add(provider.process(value))

            for song in self:
                if all((song[key] in value_set for key in subset.keys())):
                    yield song
        except KeyError:
            raise KeyError('key "{k}" is not in attribute mask'.format(k=key))

    def plot(self):
        '''Plot the current graph for debugging purpose.

        Will try to open an installed image viewer.
        '''
        visual_style = {}
        visual_style['vertex_label'] = [str(vx['song'].uid) for vx in self._graph.vs]

        def color_from_distance(distance):
            return '#' + '01234567890ABCDEF'[int(distance * 16)] * 2 + '0000'

        def edge_color_list():
            vs = self._graph.vs
            edge_colors, edge_widths = deque(), deque()

            for edge in self._graph.es:
                a, b = vs[edge.source]['song'], vs[edge.target]['song']
                distance = a.distance_get(b)
                if distance is not None:
                    edge_colors.append(color_from_distance(distance.distance))
                    edge_widths.append((distance.distance + 0.1) * 3)

            return list(edge_colors), list(edge_widths)

        visual_style['edge_color'], visual_style['edge_width'] = edge_color_list()
        colors = self._graph.eigenvector_centrality(directed=False)
        visual_style['vertex_color'] = [hsv_to_rgb(v, 1.0, 1.0) for v in colors]
        visual_style['vertex_label_color'] = [hsv_to_rgb(1 - v, 0.5, 1.0) for v in colors]
        visual_style['vertex_size'] = [42] * len(self._graph.vs)
        visual_style['layout'] = self._graph.layout('fr')
        visual_style['bbox'] = (800, 800)
        igraph.plot(self._graph, **visual_style)

    def _rebuild_step_base(self, mean_counter, window_size=60, step_size=20):
        '''Do the Base Iterations.

        This involves three iterations:

            * :func:`munin.utils.sliding_window`
              Window over the List (overlapping with * window_size/step_size).
            * :func:`munin.utils.centering_window` with `parallel=True`.
            * :func:`munin.utils.centering_window` with `parallel=True`.

        :param mean_counter: A RunningMean counter to sample the initial mean/sd
        :param window_size: The max. size of the window in which combinations are taken.
        :param step_size: The movement of the window per iteration.
        '''
        # Base Iteration:
        slider = sliding_window(self, window_size, step_size)
        center = centering_window(self, window_size // 2)
        anticn = centering_window(self, window_size // 2, parallel=False)

        # Prebind the functions for performance reasons.
        compute = Song.distance_compute
        add = Song.distance_add

        # Select the iterator:
        for idx, iterator in enumerate((slider, center, anticn)):
            print('|-- Applying iteration #{}: {}'.format(idx + 1, iterator))

            # Iterate over the list:
            for window in iterator:
                # Calculate the combination set:
                for song_a, song_b in combinations(window, 2):
                    distance = compute(song_a, song_b)
                    add(song_a, song_b, distance)

                    # Sample the newly calculated distance.
                    mean_counter.add(distance.distance)

    def _rebuild_step_refine(self, mean_counter, num_passes, mean_scale=2):
        '''Do the refinement step.

        .. seealso:: :func:`rebuild`

        :param mean_counter: RunningMean Counter
        :param num_passes: How many times the song list shall be iterated.
        '''
        # Prebind the functions for performance reasons:
        add = Song.distance_add
        compute = Song.distance_compute

        # Do the whole thing `num_passes` times...
        for n_iteration in range(num_passes):
            print('.', end='')
            stdout.flush()

            # TODO: Overthink this?
            threshold = (mean_counter.mean * mean_scale - mean_counter.sd) / mean_scale
            newly_found = 0

            # Go through the song_list...
            for idx, song in enumerate(self):
                # ..and remember each calculated distance
                # we got from compare the song with its indirect neighbors.
                result_set = deque()

                # Iterate over the indirect neighbors (those having a certain
                # distance lower than threshold):
                for ind_ngb in set(song.distance_indirect_iter(threshold)):
                    distance = compute(song, ind_ngb)
                    result_set.append((ind_ngb, distance))
                    mean_counter.add(distance.distance)

                # Add the distances (we should not do this during # iteration)
                # Also count which of these actually
                for ind_ngb, dist in result_set:
                    newly_found += add(song, ind_ngb, dist)

            # Stop iteration when not enough new distances were gathered
            # (at least one new addition per song)
            # This usually only triggers for high num_passes
            if newly_found < len(self) // 2:
                print('o [not enough additions, breaking]', end='')
                break
        print()

    def _rebuild_step_build_graph(self):
        '''Built an actual igraph.Graph from the songlist.

        This is done by iteration over the songlist and gathering all
        deduplicated edges.

        The resulting graph will be stored in self._graph and will have
        len(self._song_list) vertices.
        '''
        # Create the actual graph:
        self._graph = igraph.Graph(directed=False)

        for song in self:
            self._graph.add_vertex(song=song)

        # Gather all edges in one container
        # (this speeds up adding edges)
        edge_set = deque()
        for song_a in self:
            # print(len(song_a._dist_pool))
            for song_b, _ in song_a.distance_iter():
                if song_a.distance_get(song_b) is None or song_b.distance_get(song_a) is None:
                    continue

                # Make Edge Deduplication work:
                if song_a.uid < song_b.uid:
                    edge_set.append((song_b.uid, song_a.uid))
                else:
                    edge_set.append((song_a.uid, song_b.uid))

        # Filter duplicate edge pairs.
        self._graph.add_edges(set(edge_set))

    def rebuild(self, window_size=60, step_size=20, refine_passes=25):
        '''Rebuild all distances and the associated graph.

        This will be triggered for you automatically after a transaction.
        '''
        # Average and Standard Deviation Counter:
        mean_counter = igraph.statistics.RunningMean()

        # TODO: print -> logging
        print('+ Step #1: Calculating base distance (sliding window)')
        self._rebuild_step_base(
                mean_counter,
                window_size=window_size,
                step_size=step_size
        )

        print('|-- Mean Distane: {:f} (sd: {:f})'.format(mean_counter.mean, mean_counter.sd))
        print('+ Step #2: Applying refinement:', end='')
        self._rebuild_step_refine(
            mean_counter,
            num_passes=refine_passes
        )

        print('|-- Mean Distane: {:f} (sd: {:f})'.format(mean_counter.mean, mean_counter.sd))
        print('+ Step #3: Building Graph')
        self._rebuild_step_build_graph()
        self._reset_history()

    def add(self, value_dict):
        for key, value in value_dict.items():
            try:
                provider = self._session.provider_for_key(key)
                if value is None:
                    value_dict[key] = None
                else:
                    value_dict[key] = provider.process(value)
            except KeyError:
                raise KeyError('key "{k}" is not in attribute mask'.format(k=key))

        new_song = Song(
            self._session, value_dict,
            max_neighbors=self._session.config['max_neighbors'],
            max_distance=self._session.config['max_distance']
        )

        new_song.uid = self._current_uid()
        self._song_list.append(new_song)
        return new_song.uid

    def fix_graph(self):
        for song in self:
            song.distance_finalize()

            # This is just some sort of assert and has no functionality:
            last = None
            for other, dist in song.distance_iter():
                if last is not None and last > dist:
                    print('!! warning: unsorted elements: !({} < {})'.format(dist, last))
                last = dist

    def insert_song(self, value_dict, star_threshold=0.75):
        new_song = self._song_list[self.add(value_dict)]
        iterstep = max(1, math.log(len(self._song_list) or 1))

        distances = deque()
        for song in self._song_list[::iterstep]:
            if song is not None:
                distance = Song.distance_compute(song, new_song)
                distances.append((song, distance))
                new_song.distance_add(song, distance)

        for song, distance in distances:
            if distance.distance > star_threshold:
                for neighbor in song.neighbors():
                    distance = new_song.distance_compute(neighbor)
                    new_song.distance_add(neighbor, distance)

        return new_song.uid

    def remove_song(self, uid):
        if len(self._song_list) <= uid:
            raise ValueError('Invalid UID #{}'.format(uid))

<<<<<<< HEAD
        # TODO: Check for None
=======
>>>>>>> 9bb782d7
        song = self._song_list[uid] = None
        self._revoked_uids.add(uid)

        # Patch the hole:
        song.disconnect()

        return uid

###########################################################################
#                               Test Stuff                                #
###########################################################################

if __name__ == '__main__':
    import unittest
    import sys
    from munin.session import Session
    from munin.provider import Provider

    class _DummyProvider(Provider):
        def process(self, input_value):
            return (input_value, )

    class DatabaseTests(unittest.TestCase):
        def setUp(self):
            self._session = Session('session_test', {
                'genre': (_DummyProvider(), None, 0.2),
                'artist': (_DummyProvider(), None, 0.3)
            }, path='/tmp')

        def test_basics(self):
            with self._session.transaction():
                N = 200
                for i in range(N):
                    self._session.database.add({
                        'genre': i / N,
                        'artist': i / N
                    })

        def test_no_match(self):
            with self.assertRaisesRegex(KeyError, '.*attribute mask.*'):
                self._session.database.add({
                    'not_in_session': 42
                })

    def main():
        from munin.distance import DistanceFunction

        class _DummyDistance(DistanceFunction):
            def compute(self, list_a, list_b):
                return abs(list_a[0] - list_b[0])

        dprov = _DummyProvider()
        dfunc = _DummyDistance(dprov)
        session = Session('session_test', {
            'genre': (dprov, dfunc, 0.2),
            'artist': (dprov, dfunc, 0.3)
        }, path='/tmp')

        import math

        with session.transaction():
            N = 100
            for i in range(int(N / 2) + 1):
                session.database.add({
                    'genre': 1.0 - i / N,
                    'artist': 1.0 - i / N
                })
                # Pseudo-Random, but deterministic:
                # euler = lambda x: math.fmod(math.e ** x, 1.0)
                # session.database.add({
                #     'genre': euler((i + 1) % 30),
                #     'artist': euler((N - i + 1) % 30)
                # })

        print('+ Step #4: Layouting and Plotting')
        session.database.plot()

    if '--cli' in sys.argv:
        main()
    else:
        unittest.main()<|MERGE_RESOLUTION|>--- conflicted
+++ resolved
@@ -134,7 +134,7 @@
         visual_style['vertex_label_color'] = [hsv_to_rgb(1 - v, 0.5, 1.0) for v in colors]
         visual_style['vertex_size'] = [42] * len(self._graph.vs)
         visual_style['layout'] = self._graph.layout('fr')
-        visual_style['bbox'] = (800, 800)
+        visual_style['bbox'] = (1500, 1500)
         igraph.plot(self._graph, **visual_style)
 
     def _rebuild_step_base(self, mean_counter, window_size=60, step_size=20):
@@ -314,7 +314,7 @@
                     print('!! warning: unsorted elements: !({} < {})'.format(dist, last))
                 last = dist
 
-    def insert_song(self, value_dict, star_threshold=0.75):
+    def insert(self, value_dict, star_threshold=0.75):
         new_song = self._song_list[self.add(value_dict)]
         iterstep = max(1, math.log(len(self._song_list) or 1))
 
@@ -333,14 +333,10 @@
 
         return new_song.uid
 
-    def remove_song(self, uid):
+    def remove(self, uid):
         if len(self._song_list) <= uid:
             raise ValueError('Invalid UID #{}'.format(uid))
 
-<<<<<<< HEAD
-        # TODO: Check for None
-=======
->>>>>>> 9bb782d7
         song = self._song_list[uid] = None
         self._revoked_uids.add(uid)
 
@@ -404,16 +400,16 @@
         with session.transaction():
             N = 100
             for i in range(int(N / 2) + 1):
-                session.database.add({
+                session.add({
                     'genre': 1.0 - i / N,
                     'artist': 1.0 - i / N
                 })
                 # Pseudo-Random, but deterministic:
-                # euler = lambda x: math.fmod(math.e ** x, 1.0)
-                # session.database.add({
-                #     'genre': euler((i + 1) % 30),
-                #     'artist': euler((N - i + 1) % 30)
-                # })
+                euler = lambda x: math.fmod(math.e ** x, 1.0)
+                session.database.add({
+                    'genre': euler((i + 1) % 30),
+                    'artist': euler((N - i + 1) % 30)
+                })
 
         print('+ Step #4: Layouting and Plotting')
         session.database.plot()
